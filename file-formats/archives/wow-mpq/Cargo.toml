[package]
name = "wow-mpq"
version = "0.2.0"
authors.workspace = true
edition.workspace = true
license.workspace = true
repository.workspace = true
rust-version.workspace = true
homepage.workspace = true
readme = "README.md"
description = "Parser for World of Warcraft MPQ archive files (1.12-5.4)"
categories = ["game-development", "parser-implementations"]
keywords = ["wow", "warcraft", "mpq", "archive", "gamedev"]

[dependencies]
# Error handling
thiserror = { workspace = true }

# Logging
log = { workspace = true }

# Hashing and cryptography
sha1 = "0.10"
md-5 = "0.10"
crc32fast = "1.4"
adler = "1.0"
rsa = "0.9"
num-bigint = "0.4"
num-traits = "0.2"

# Compression algorithms
flate2 = "1.1"
bzip2 = "0.6"
lzma-rs = "0.3"
pklib = "0.1"
implode = "0.1.1"

# Data structures and utilities
bytes = "1.10"
rand = "0.9"
tempfile = { workspace = true }

# Parallel processing
rayon = "1.10"
cargo-deny = "0.18.3"

<<<<<<< HEAD
[target.'cfg(feature = "target_wasm32")'.build-dependencies]
# remove os_rng feature for wasm32-unknown-unknown
rand = { version = "0.9", default-features = false, features = ["std", "std_rng", "small_rng", "thread_rng"] }
=======
# Database support
rusqlite = { version = "0.32", features = ["bundled"] }
directories = "5.0"
chrono = "0.4"
glob = "0.3"

>>>>>>> 9e1d65e8

[dev-dependencies]
criterion = { workspace = true }
env_logger = { workspace = true }
pretty_assertions = { workspace = true }
proptest = { workspace = true }
tempfile = { workspace = true }
assert_cmd = { workspace = true }
predicates = { workspace = true }

[[bench]]
name = "hash"
harness = false

[[bench]]
name = "crypto"
harness = false

[[bench]]
name = "compression"
harness = false

[[bench]]
name = "builder"
harness = false

[[bench]]
name = "archive_creation"
harness = false

[[bench]]
name = "archive_extraction"
harness = false

[[bench]]
name = "parallel_processing"
harness = false

[[bench]]
name = "single_archive_parallel"
harness = false

[features]
default = []

# Utilities for testing and examples with WoW game data
test-utils = []

# Enable all features for docs.rs
[package.metadata.docs.rs]
all-features = true
rustdoc-args = ["--cfg", "docsrs"]

[[example]]
name = "analyze_attributes"

[[example]]
name = "bulk_modify"

[[example]]
name = "compare_archives"

[[example]]
name = "create_archive"

[[example]]
name = "create_test_mpq"

[[example]]
name = "cross_compatibility_test"

[[example]]
name = "debug_archive"

[[example]]
name = "full_stormlib_compat_test"

[[example]]
name = "hash_algorithms_demo"

[[example]]
name = "list_archive_contents"

[[example]]
name = "modify_archive"

[[example]]
name = "patch_analysis"

[[example]]
name = "signature_demo"

[[example]]
name = "simple_list"

[[example]]
name = "verify_wow_files"
required-features = ["test-utils"]

[[example]]
name = "wow_patch_chains"
required-features = ["test-utils"]<|MERGE_RESOLUTION|>--- conflicted
+++ resolved
@@ -44,18 +44,15 @@
 rayon = "1.10"
 cargo-deny = "0.18.3"
 
-<<<<<<< HEAD
 [target.'cfg(feature = "target_wasm32")'.build-dependencies]
 # remove os_rng feature for wasm32-unknown-unknown
 rand = { version = "0.9", default-features = false, features = ["std", "std_rng", "small_rng", "thread_rng"] }
-=======
+
 # Database support
 rusqlite = { version = "0.32", features = ["bundled"] }
 directories = "5.0"
 chrono = "0.4"
 glob = "0.3"
-
->>>>>>> 9e1d65e8
 
 [dev-dependencies]
 criterion = { workspace = true }
