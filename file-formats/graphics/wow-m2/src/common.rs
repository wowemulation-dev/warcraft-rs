use custom_debug::Debug;
use wow_utils::debug;

use crate::error::{M2Error, Result};
use crate::io_ext::{ReadExt, WriteExt};
use std::io::{Read, Seek, SeekFrom, Write};

/// A reference to an array in the M2 file format
#[derive(Debug, Clone, Copy, Default, PartialEq)]
pub struct M2Array<T> {
    /// Number of elements in the array
    pub count: u32,
    /// Offset from the start of the file to the array
    pub offset: u32,
    /// Phantom data to associate with the type T
    _phantom: std::marker::PhantomData<T>,
}

impl<T> M2Array<T> {
    /// Create a new array reference
    pub fn new(count: u32, offset: u32) -> Self {
        Self {
            count,
            offset,
            _phantom: std::marker::PhantomData,
        }
    }

    /// Parse an array reference from a reader
    pub fn parse<R: Read>(reader: &mut R) -> Result<Self> {
        let count = reader.read_u32_le()?;
        let offset = reader.read_u32_le()?;

        Ok(Self {
            count,
            offset,
            _phantom: std::marker::PhantomData,
        })
    }

    /// Write an array reference to a writer
    pub fn write<W: Write>(&self, writer: &mut W) -> Result<()> {
        writer.write_u32_le(self.count)?;
        writer.write_u32_le(self.offset)?;

        Ok(())
    }

    /// Check if the array is empty
    pub fn is_empty(&self) -> bool {
        self.count == 0
    }

    /// Convert this reference to a reference of another type
    pub fn convert<U>(&self) -> M2Array<U> {
        M2Array {
            count: self.count,
            offset: self.offset,
            _phantom: std::marker::PhantomData,
        }
    }
}

/// Reads data at an array reference location
pub fn read_array<T, R, F>(reader: &mut R, array: &M2Array<T>, parse_fn: F) -> Result<Vec<T>>
where
    R: Read + Seek,
    F: Fn(&mut R) -> Result<T>,
{
    if array.is_empty() {
        return Ok(Vec::new());
    }

    // Seek to the array data
    reader
        .seek(std::io::SeekFrom::Start(array.offset as u64))
        .map_err(M2Error::Io)?;

    // Read each element
    let mut result = Vec::with_capacity(array.count as usize);
    for _ in 0..array.count {
        result.push(parse_fn(reader)?);
    }

    Ok(result)
}

/// A vector in 3D space
#[derive(Debug, Clone, Copy, PartialEq)]
pub struct C3Vector {
    pub x: f32,
    pub y: f32,
    pub z: f32,
}

impl C3Vector {
    /// Parse a C3Vector from a reader
    pub fn parse<R: Read>(reader: &mut R) -> Result<Self> {
        let x = reader.read_f32_le()?;
        let y = reader.read_f32_le()?;
        let z = reader.read_f32_le()?;

        Ok(Self { x, y, z })
    }

    /// Write a C3Vector to a writer
    pub fn write<W: Write>(&self, writer: &mut W) -> Result<()> {
        writer.write_f32_le(self.x)?;
        writer.write_f32_le(self.y)?;
        writer.write_f32_le(self.z)?;

        Ok(())
    }

    /// Convert to a glam vector for easier math operations
    pub fn to_glam(&self) -> glam::Vec3 {
        glam::Vec3::new(self.x, self.y, self.z)
    }

    /// Create from a glam vector
    pub fn from_glam(v: glam::Vec3) -> Self {
        Self {
            x: v.x,
            y: v.y,
            z: v.z,
        }
    }
}

/// A vector in 2D space
#[derive(Debug, Clone, Copy, PartialEq)]
pub struct C2Vector {
    pub x: f32,
    pub y: f32,
}

impl C2Vector {
    /// Parse a C2Vector from a reader
    pub fn parse<R: Read>(reader: &mut R) -> Result<Self> {
        let x = reader.read_f32_le()?;
        let y = reader.read_f32_le()?;

        Ok(Self { x, y })
    }

    /// Write a C2Vector to a writer
    pub fn write<W: Write>(&self, writer: &mut W) -> Result<()> {
        writer.write_f32_le(self.x)?;
        writer.write_f32_le(self.y)?;

        Ok(())
    }

    /// Convert to a glam vector for easier math operations
    pub fn to_glam(&self) -> glam::Vec2 {
        glam::Vec2::new(self.x, self.y)
    }

    /// Create from a glam vector
    pub fn from_glam(v: glam::Vec2) -> Self {
        Self { x: v.x, y: v.y }
    }
}

/// A fixed-width string with a specified maximum length
#[derive(Debug, Clone, PartialEq, Default)]
pub struct FixedString {
    #[debug(with = debug::trimmed_collection_fmt)]
    pub data: Vec<u8>,
}

impl FixedString {
    pub fn len(&self) -> usize {
        self.data.len()
    }

<<<<<<< HEAD
=======
    /// Check if the string is empty
    pub fn is_empty(&self) -> bool {
        self.data.is_empty()
    }

>>>>>>> a1d09986
    /// Parse a fixed-width string from a reader
    pub fn parse<R: Read + Seek>(reader: &mut R, len: usize) -> Result<Self> {
        let mut data = vec![0u8; len];
        reader.read_exact(&mut data)?;

        // Find null terminator
        let null_pos = data.iter().position(|&b| b == 0).unwrap_or(len);
        data.truncate(null_pos);

        Ok(Self { data })
    }

    /// Write a fixed-width string to a writer
    pub fn write<W: Write>(&self, writer: &mut W, len: usize) -> Result<()> {
        let mut data = self.data.clone();
        data.resize(len, 0);
        writer.write_all(&data)?;

        Ok(())
    }

    /// Convert to a string, lossy UTF-8 conversion
    pub fn to_string_lossy(&self) -> String {
        String::from_utf8_lossy(&self.data).to_string()
    }
}

#[derive(Debug, Clone, PartialEq, Default)]
pub struct M2ArrayString {
    pub string: FixedString,
    pub array: M2Array<u8>,
}

impl M2ArrayString {
    pub fn parse<R: Read + Seek>(reader: &mut R) -> Result<Self> {
        let array = M2Array::<u8>::parse(reader)?;
        let current_pos = reader.stream_position()?;
        reader.seek(SeekFrom::Start(array.offset as u64))?;
        let string = FixedString::parse(reader, array.count as usize)?;
        reader.seek(SeekFrom::Start(current_pos))?;
        Ok(Self { string, array })
    }

    pub fn is_empty(&self) -> bool {
        self.array.is_empty()
    }

    /// Write a reference to our array to a writer
    pub fn write<W: Write>(&self, writer: &mut W) -> Result<()> {
        writer.write_u32_le(self.array.count)?;
        writer.write_u32_le(self.array.offset)?;

        Ok(())
    }
}

/// A quaternion for rotations
#[derive(Debug, Clone, Copy, PartialEq)]
pub struct Quaternion {
    pub x: f32,
    pub y: f32,
    pub z: f32,
    pub w: f32,
}

impl Quaternion {
    /// Parse a quaternion from a reader
    pub fn parse<R: Read>(reader: &mut R) -> Result<Self> {
        let x = reader.read_f32_le()?;
        let y = reader.read_f32_le()?;
        let z = reader.read_f32_le()?;
        let w = reader.read_f32_le()?;

        Ok(Self { x, y, z, w })
    }

    /// Write a quaternion to a writer
    pub fn write<W: Write>(&self, writer: &mut W) -> Result<()> {
        writer.write_f32_le(self.x)?;
        writer.write_f32_le(self.y)?;
        writer.write_f32_le(self.z)?;
        writer.write_f32_le(self.w)?;

        Ok(())
    }

    /// Convert to a glam quaternion for easier math operations
    pub fn to_glam(&self) -> glam::Quat {
        glam::Quat::from_xyzw(self.x, self.y, self.z, self.w)
    }

    /// Create from a glam quaternion
    pub fn from_glam(q: glam::Quat) -> Self {
        Self {
            x: q.x,
            y: q.y,
            z: q.z,
            w: q.w,
        }
    }
}

#[cfg(test)]
mod tests {
    use super::*;
    use std::io::Cursor;

    #[test]
    fn test_m2array_parse() {
        let data = [
            0x05, 0x00, 0x00, 0x00, // count = 5
            0x20, 0x30, 0x00, 0x00, // offset = 0x3020
        ];

        let mut cursor = Cursor::new(data);
        let array = M2Array::<u32>::parse(&mut cursor).unwrap();

        assert_eq!(array.count, 5);
        assert_eq!(array.offset, 0x3020);
    }

    #[test]
    fn test_m2array_write() {
        let array = M2Array::<u32>::new(5, 0x3020);
        let mut cursor = Cursor::new(Vec::new());

        array.write(&mut cursor).unwrap();

        let data = cursor.into_inner();
        assert_eq!(
            data,
            [
                0x05, 0x00, 0x00, 0x00, // count = 5
                0x20, 0x30, 0x00, 0x00, // offset = 0x3020
            ]
        );
    }

    #[test]
    fn test_c3vector_parse() {
        let data = [
            0x00, 0x00, 0x80, 0x3F, // x = 1.0
            0x00, 0x00, 0x00, 0x40, // y = 2.0
            0x00, 0x00, 0x40, 0x40, // z = 3.0
        ];

        let mut cursor = Cursor::new(data);
        let vector = C3Vector::parse(&mut cursor).unwrap();

        assert_eq!(vector.x, 1.0);
        assert_eq!(vector.y, 2.0);
        assert_eq!(vector.z, 3.0);
    }

    #[test]
    fn test_c2vector_parse() {
        let data = [
            0x00, 0x00, 0x80, 0x3F, // x = 1.0
            0x00, 0x00, 0x00, 0x40, // y = 2.0
        ];

        let mut cursor = Cursor::new(data);
        let vector = C2Vector::parse(&mut cursor).unwrap();

        assert_eq!(vector.x, 1.0);
        assert_eq!(vector.y, 2.0);
    }

    #[test]
    fn test_fixed_string_parse() {
        let data = [b'T', b'e', b's', b't', 0, 0, 0, 0];

        let mut cursor = Cursor::new(data);
        let string = FixedString::parse(&mut cursor, 8).unwrap();

        assert_eq!(string.data, b"Test");
        assert_eq!(string.to_string_lossy(), "Test");
    }
}<|MERGE_RESOLUTION|>--- conflicted
+++ resolved
@@ -174,14 +174,11 @@
         self.data.len()
     }
 
-<<<<<<< HEAD
-=======
     /// Check if the string is empty
     pub fn is_empty(&self) -> bool {
         self.data.is_empty()
     }
 
->>>>>>> a1d09986
     /// Parse a fixed-width string from a reader
     pub fn parse<R: Read + Seek>(reader: &mut R, len: usize) -> Result<Self> {
         let mut data = vec![0u8; len];
